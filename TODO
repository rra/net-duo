                           Net::Duo To-Do List

<<<<<<< HEAD
=======
APIs:

 * Add support for modifying groups, integrations, and tokens via the
   Admin API.

 * Add calls for the administrators, settings, and account info portions
   of the Admin API.

 * Flesh out the rest of the Auth API, particularly including support for
   preauthentication.

 * Add support for the Verify API.

 * Add support for the Accounts API.

>>>>>>> 59e6c484
Test suite:

 * Test::RRA::Duo should dynamically discover the fields that can compared
   with simple comparisons, and the fields that can be compared with
   is_deeply, by analyzing the return of _fields in the relevant class.

 * Add additional tests for all the error handling cases and then check
   test coverage.<|MERGE_RESOLUTION|>--- conflicted
+++ resolved
@@ -1,7 +1,5 @@
                            Net::Duo To-Do List
 
-<<<<<<< HEAD
-=======
 APIs:
 
  * Add support for modifying groups, integrations, and tokens via the
@@ -17,7 +15,6 @@
 
  * Add support for the Accounts API.
 
->>>>>>> 59e6c484
 Test suite:
 
  * Test::RRA::Duo should dynamically discover the fields that can compared
