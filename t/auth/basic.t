--- conflicted
+++ resolved
@@ -30,11 +30,7 @@
 
 use lib 't/lib';
 
-<<<<<<< HEAD
-use Test::Mock::Duo::Agent;
-=======
 use Net::Duo::Mock::Agent;
->>>>>>> 59e6c484
 use Test::More;
 
 BEGIN {
